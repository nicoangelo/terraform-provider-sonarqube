--- conflicted
+++ resolved
@@ -21,12 +21,8 @@
 	github.com/oklog/run v1.1.0 // indirect
 	github.com/posener/complete v1.2.3 // indirect
 	github.com/satori/uuid v1.2.0
-<<<<<<< HEAD
 	github.com/sirupsen/logrus v1.7.0
 	github.com/ulikunitz/xz v0.5.7 // indirect
-=======
-	github.com/sirupsen/logrus v1.6.0
->>>>>>> 61f8e9b5
 	github.com/vmihailenco/msgpack v4.0.4+incompatible // indirect
 	github.com/zclconf/go-cty v1.4.0 // indirect
 )